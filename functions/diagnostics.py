--- conflicted
+++ resolved
@@ -2,11 +2,7 @@
 # -*- coding: utf-8 -*-
 
 """
-<<<<<<< HEAD
-Time-stamp: <2018-10-05 14:49:32 lukbrunn>
-=======
 Time-stamp: <2018-10-09 11:50:21 lukas>
->>>>>>> 12b077d2
 
 (c) 2018 under a MIT License (https://mit-license.org)
 
@@ -18,6 +14,7 @@
 
 """
 import os
+import shutil
 import logging
 import regionmask
 import numpy as np
@@ -46,10 +43,13 @@
     Returns:
     - The name of the produced file (string)
     """
-
+    if not derived:
+        logger.error('This function is for derived variables, ' +
+                     'something is wrong here.')
+        sys.exit
     if not workdir:
         workdir = 'tmp_work'
-    if not os.access(workdir, os.F_OK):
+    if (os.access(workdir, os.F_OK) == False):
         os.makedirs(workdir)
 
     variable1 = 'rlds'
@@ -223,10 +223,8 @@
             os.rename(tmpfile2, tmpfile)
 
         # -- done with first part, save global time series & delete tmpfiles --
-        cdo.copy(input=tmpfile, output=filename_global)  # save output
-        os.remove(tmpfile)
-        if os.path.isfile(tmpfile):
-            os.remove(tmpfile2)
+        shutil.move(tmpfile, filename_global)  # save output
+        os.remove(tmpfile2)
 
         # NOTE: is this an inconsistency?
         # - Climatology is aggregated as time mean of annual mean (in the case of 'ANN')
