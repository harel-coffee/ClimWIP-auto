#!/usr/bin/env python3
# -*- coding: utf-8 -*-

"""
<<<<<<< HEAD
Time-stamp: <2018-11-09 16:30:53 lukbrunn>
=======
Time-stamp: <2018-12-04 09:46:52 lukbrunn>
>>>>>>> 3dc1c4b0

(c) 2018 under a MIT License (https://mit-license.org)

Authors:
- Ruth Lorenz || ruth.lorenz@env.ethz.ch
- Lukas Brunner || lukas.brunner@env.ethz.ch

Abstract:

"""
import os
import logging
import warnings
import regionmask
import numpy as np
import xarray as xr
from scipy import stats, signal
import matplotlib as mpl
mpl.use('Agg')  # need to set this here since salem imports plt
import salem
from cdo import Cdo
cdo = Cdo()

from utils_python.decorators import vectorize
from utils_python.xarray import standardize_dimensions

logger = logging.getLogger(__name__)
REGION_DIR = '{}/../cdo_data/'.format(os.path.dirname(__file__))
MASK = 'land_sea_mask_regionsmask.nc'  # 'seamask_g025.nc'
unit_save = None


<<<<<<< HEAD
def calc_Rnet(infile, outname, variable, derived=True, workdir=None):
    """
    Procedure to calculate derived diagnostic net radiation.

    Parameters:
    - infile (string): Input filename incl. full path
    - outname (string): Output filename incl. full path but without extension
    - variable (string): one of the variables used in calculation present in infile
    optional:
    - derived (boolean): standard CMIP variable or derived from other variables?
    - workdir (string): temporary directory where intermediate files are
                        stored, default is in same location as script run
    Returns:
    - The name of the produced file (string)
    """
    if not derived:
        logger.error('This function is for derived variables, ' +
                     'something is wrong here.')
        sys.exit
    if not workdir:
        workdir = 'tmp_work'
    if (os.access(workdir, os.F_OK) == False):
        os.makedirs(workdir)

    variable1 = 'rlds'
    variable2 = 'rlus'
    variable3 = 'rsds'
    variable4 = 'rsus'

    # find files for other variables
    infile1 = infile.replace(variable, variable1)
    infile2 = infile.replace(variable, variable2)
    infile3 = infile.replace(variable, variable3)
    infile4 = infile.replace(variable, variable4)

    outname_rnet = outname.replace(variable, 'rnet')
    outfile = '%s.nc' %(outname_rnet)

    lwnet = cdo.sub(input = '%s %s' %(infile, infile2))
    swnet = cdo.sub(input = '%s %s' %(infile3, infile4))
    rnetfile = cdo.add(input = '%s %s' %(lwnet, swnet))
    cdo.chname('%s,rnet' %(variable), input = rnetfile,
               output = outfile)
    return outfile

def calc_diag(infile,
              outname,
              diagnostic,
              masko,
              syear,
              eyear,
              season,
              region,
              kind=None,
              overwrite=False,
              variable=None,  # TODO: needed?
              derived=False,  # TODO: needed?
):
    """
    TODO: rewrite docstring!

    Procedure that calculates diagnostics for weighting method

    Parameters:
    - infile (string): Input filename incl. full path
    - outname (string): Output filename incl. full path but without extension
    - diagnostic (string): the diagnostic to be calculated, can be the same as
                           the variable name but some require extra steps
    optional:
    - variable (string): the variable to be processed, for derived diagnostics
                         one of them to find the files
    - derived (boolean): standard CMIP variable or derived from other variables?
    - workdir (string): temporary directory where intermediate files are
                        stored, default is in same location as script run
    - masko (boolean): mask ocean or not?
    - landseamask (string): if masko = True we need the path to a land sea mask
    - syear (int): the start year if the original file is cut
    - eyear (int): the end year if the original file is cut
    - seasons (list of strings): a season JJA, MAM, DJF, SON or ANN for annual,
                                 if not given all of them calculated
    - kind (list of strings): what kind of diagnostic to be calculated,
                              can be CLIM, STD, TREND, CORR, if not given CLIM,
                              STD and TREND are calculated
    - region (string): a region name if the region should be cut
    - areadir (string): a path to the directory where the lat lon of the
                        regions are stored
    Returns:
    str (filename of saved file)
    """
    filename_global = '{}_{}-{}_{}_GLOBAL.nc'.format(outname, syear, eyear, season)  # TODO: needed?
    filename_global_kind = '{}_{}-{}_{}_{}_GLOBAL.nc'.format(outname, syear, eyear, season, kind)
    filename_region = '{}_{}-{}_{}_{}.nc'.format(outname, syear, eyear, season, region)
    filename_region_kind = '{}_{}-{}_{}_{}_{}.nc'.format(outname, syear, eyear, season, kind, region)

    if not overwrite and (os.path.isfile(filename_global) and
                          os.path.isfile(filename_global_kind) and
                          os.path.isfile(filename_region) and
                          os.path.isfile(filename_region_kind)):
        logger.debug('Diagnostic already exists & overwrite=False, skipping.')
        if region == 'GLOBAL':
            if kind is None:
                return filename_global
            return filename_global_kind
        else:
            if kind is None:
                return filename_region
            return filename_region_kind

    # NOTE: I'm still not sure about the difference between diagnostic and variable
    if variable is None:
        variable = diagnostic

    if derived:
        if diagnostic == 'rnet':
            derived_file = calc_Rnet(infile, outname, variable, derived=True)
            outname = outname.replace(variable, 'rnet')
            variable = 'rnet'
            logger.debug(outname)
        else:
            raise NotImplementedError('Only Rnet implemented so far')
        infile = derived_file

    # read infile and get units of variable
    fh = nc.Dataset(infile, mode = 'r')
    unit = fh.variables[variable].units
    fh.close()

    with TemporaryDirectory(dir='/net/h2o/climphys/tmp') as tmpdir:
        # ----------------------
        # NOTE: cdo operations require different input/output files.
        # - the first operation takes the original input an creates 'tmpfile'
        # - all subsequent operations (except the last) take either 'tmpfile'
        #   and create 'tmpfile2' or vice versa
        # - the last operation takes the active tmpfile and creates the output
        # ----------------------
        tmpfile = os.path.join(tmpdir, 'temp.nc')
        tmpfile2 = os.path.join(tmpdir, 'temp2.nc')

        # (1) cut temporal and spatial domains first for performance reasons
        # move the anti-meridian to the Pacific
        cdo.sellonlatbox(-180, 180, -90, 90, input=infile, output=tmpfile)
        cdo.seldate('{}-01-01,{}-12-31'.format(syear, eyear),
                    input=tmpfile, output=tmpfile2)
        if season != 'ANN':
            cdo.selseas(season, input=tmpfile2, output=tmpfile)
        else:
            os.rename(tmpfile2, tmpfile)

        # (1b) need to remap ERA-Interim to the model grid
        if 'ERA-Interim' in infile:
            cdo.remapbic(os.path.join(REGION_DIR, MASK),
                         options='-b F64',
                         input=tmpfile,
                         output=tmpfile2)
            os.rename(tmpfile2, tmpfile)

        # (2) mask ocean if necessary
        if masko:
            filename_mask = os.path.join(REGION_DIR, MASK)
            cdo.setmissval(0,
                           input="-mul -eqc,1 %s %s" %(filename_mask, tmpfile),
                           output=tmpfile2)
            cdo.setmissval(1e20, input=tmpfile2, output=tmpfile)

        # (3) change some units if necessary
        if variable == 'pr' and  unit == 'kg m-2 s-1':
            newunit = "mm/day"
            cdo.mulc(24*60*60, input=tmpfile, output=tmpfile2)
            cdo.chunit('"kg m-2 s-1",%s' %(newunit),
                       input=tmpfile2,
                       output=tmpfile)
        elif variable == 'huss':
            newunit = "g/kg"
            cdo.mulc(1000, options='-b 64', input=tmpfile, output=tmpfile2)
            if unit == 'kg/kg':
                cdo.chunit('"kg/kg",%s' %(newunit), input=tmpfile2, output=tmpfile)
            elif unit == 'kg kg-1':
                cdo.chunit('"kg kg-1",%s' %(newunit), input=tmpfile2, output=tmpfile)
            elif unit == '1':
                cdo.chunit('"1",%s' %(newunit), input=tmpfile2, output=tmpfile)
            else:
                raise ValueError('Unit {} for variable {} not covered!'.format(unit, variable))
        elif variable in ['tas', 'tasmax', 'tasmin', 'tos']:
            if unit == 'K':
                newunit = "degC"
                cdo.subc(273.15, options='-b F64', input=tmpfile, output=tmpfile2)
                cdo.chunit('"K",%s' %(newunit), input=tmpfile2, output=tmpfile)
            elif unit.lower() in ['degc', 'deg_c', 'celsius', 'degreec',
                                  'degree_c', 'degree_celsius']:
                # https://ferret.pmel.noaa.gov/Ferret/documentation/udunits.dat
                pass
            else:
                raise ValueError('No valid unit found for temperature')

        if variable == 'tos':
            cdo.setvrange('0,40', input=tmpfile, output=tmpfile2)
            os.rename(tmpfile2, tmpfile)

        # -- done with first part, save global time series & delete tmpfiles --
        cdo.copy(input=tmpfile, output=filename_global)
        os.remove(tmpfile)
        if os.path.isfile(tmpfile2):
            os.remove(tmpfile2)

        # NOTE: is this an inconsistency?
        # - Climatology is aggregated as time mean of annual mean (in the case of 'ANN')
        # - Standard deviation is aggregated directly from the data
        # -> STD is NOT the standard deviation from CLIM!
        if kind == 'CLIM' and season == 'ANN':
            cdo.yearmean(input=filename_global, output=tmpfile)
            cdo.timmean(input=tmpfile, output=filename_global_kind)  # save output
        elif kind == 'CLIM':
            cdo.seasmean(input=filename_global, output=tmpfile)
            cdo.yseasmean(input=tmpfile, output=filename_global_kind)  # save output
        elif kind == 'STD':
            cdo.detrend(input=filename_global, output=tmpfile)
            cdo.timstd(input=tmpfile, output=filename_global_kind) # save output
        elif kind == 'TREND':
            cdo.regres(input=filename_global, output=filename_global_kind) # save output
        elif kind == 'CYC':
            cdo.ymonmean(input=filename_global, output=filename_global_kind)

        if region != 'GLOBAL':
            mask = np.loadtxt('{}.txt'.format(os.path.join(REGION_DIR, region)))
            lonmax = np.max(mask[:, 0])
            lonmin = np.min(mask[:, 0])
            latmax = np.max(mask[:, 1])
            latmin = np.min(mask[:, 1])

            cdo.sellonlatbox(lonmin,lonmax,latmin,latmax,
                             input=filename_global,
                             output=filename_region)
            cdo.sellonlatbox(lonmin,lonmax,latmin,latmax,
                             input=filename_global_kind,
                             output=filename_region_kind)

    if region == 'GLOBAL':
        if kind is None:
            return filename_global
        return filename_global_kind
    else:
        if kind is None:
            return filename_region
        return filename_region_kind

def get_mask(da, region, masko):
    region_mask = False
    ocean_mask = False

    print('here')
=======
@vectorize('(n)->(n)')
def detrend(data):
    if np.any(np.isnan(data)):
        return data * np.nan
    return signal.detrend(data)
>>>>>>> 3dc1c4b0


@vectorize('(n)->()')
def trend(data):
    if np.any(np.isnan(data)):
        return np.nan
    xx = np.arange(len(data))
    return stats.linregress(xx, data).slope


def calculate_net_radiation(infile, varns, outname, diagn):
    assert varns == ('rlds', 'rlus', 'rsds', 'rsus')
    da1 = xr.open_dataset(infile, decode_cf=False)[varns[0]]
    da2 = xr.open_dataset(infile.replace(varns[0], varns[1]), decode_cf=False)[varns[1]]
    da3 = xr.open_dataset(infile.replace(varns[0], varns[2]), decode_cf=False)[varns[2]]
    da4 = xr.open_dataset(infile.replace(varns[0], varns[3]), decode_cf=False)[varns[3]]

    da = (da1-da2) + (da3-da4)
    # TODO: units; positive direction definition as attrs
    ds = da.to_dataset(name=diagn)
    ds.to_netcdf(outname)


def standardize_units(da, varn):
    """Convert units to a common standard"""
    if 'units' in da.attrs.keys():
        unit = da.attrs['units']
        attrs = da.attrs
    else:
        logmsg = 'units attribute not found for {}'.format(varn)
        logger.warning(logmsg)
        return None

    # --- precipitation ---
    if varn == 'pr':
        newunit = 'mm/day'
        if unit == 'kg m-2 s-1':
            da.data *= 24*60*60
            da.attrs = attrs
            da.attrs['units'] = newunit
        elif unit == newunit:
            pass
        else:
            logmsg = 'Unit {} not covered for {}'.format(unit, varn)
            raise ValueError(logmsg)

    # --- temperature ---
    elif varn in ['tas', 'tasmax', 'tasmin', 'tos']:
        newunit = "degC"
        if unit == newunit:
            pass
        elif unit == 'K':
            da.data -= 273.15
            da.attrs = attrs
            da.attrs['units'] = newunit
        elif unit.lower() in ['degc', 'deg_c', 'celsius', 'degreec',
                              'degree_c', 'degree_celsius']:
            # https://ferret.pmel.noaa.gov/Ferret/documentation/udunits.dat
            da.attrs['units'] = newunit
        else:
            logmsg = 'Unit {} not covered for {}'.format(unit, varn)
            raise ValueError(logmsg)

    # --- pressure ---
    elif varn in ['psl']:
        newunit = 'pa'
        if unit.lower() == newunit:
            pass
        else:
            logmsg = 'Unit {} not covered for {}'.format(unit, varn)
            raise ValueError(logmsg)

    # --- not covered ---
    else:
        logmsg = 'Variable {} not covered in standardize_units'.format(varn)
        logger.warning(logmsg)

    return da


def calculate_basic_diagnostic(infile, varn,
                               outfile=None,
                               time_period=None,
                               season=None,
                               time_aggregation=None,
                               mask_ocean=False,
                               region='GLOBAL',
                               overwrite=False,
                               regrid=False):
    """
    Calculate a basic diagnostic from a given file.

    A basic diagnostic calculated from a input file by selecting a given
    region, time period, and season as well as applying a land-sea mask.
    Also, the time dimension is aggregated by different methods.

    Parameters
    ----------
    infile : str
        Full path of the input file. Must contain varn.
    varn : str
        The variable contained in infile.
    outfile : str
        Full path of the output file. Path must exist.
    time_period : tuple of two strings, optional
        Start and end of the time period. Both strings must be on of
        {"yyyy", "yyyy-mm", "yyyy-mm-dd"}.
    season : {'JJA', 'SON', 'DJF', 'MAM', 'ANN'}, optional
    time_aggregation : {'CLIM', 'STD', 'TREND'}, optional
        Type of time aggregation to use.
    mask_ocean : bool, optional
    region : list of strings or str, optional
        Each string must be a valid SREX region
    overwrite : bool, optional
        If True overwrite existing outfiles otherwise read and return them.
    regrid : bool, optional
        If True the file will be regridded by cdo.remapbic before opening.

    Returns
    -------
    diagnostic : xarray.DataArray
    """
    if not overwrite and outfile is not None and os.path.isfile(outfile):
        logger.debug('Diagnostic already exists & overwrite=False, skipping.')
        return xr.open_dataset(outfile)

    if regrid:
        infile = cdo.remapbic(os.path.join(REGION_DIR, MASK),
                              options='-b F64', input=infile)

    da = xr.open_dataset(infile)[varn]
    enc = da.encoding
    da = standardize_dimensions(da)
    assert np.all(da['lat'].data == np.arange(-88.75, 90., 2.5))
    assert np.all(da['lon'].data == np.arange(-178.75, 180., 2.5))

    if time_period is not None:
        da = da.sel(time=slice(str(time_period[0]), str(time_period[1])))

    if season in ['JJA', 'SON', 'DJF', 'MAM']:
        da = da.isel(time=da['time.season'] == season)
    elif season is None or season == 'ANN':
        pass
    else:
        raise NotImplementedError('season={}'.format(season))

    if region != 'GLOBAL':
<<<<<<< HEAD
        mask = np.loadtxt('{}.txt'.format(os.path.join(REGION_DIR, region)))
        lonmax = np.max(mask[:, 0])
        lonmin = np.min(mask[:, 0])
        latmax = np.max(mask[:, 1])
        latmin = np.min(mask[:, 1])

        cdo.sellonlatbox(lonmin,lonmax,latmin,latmax,
                         input=filename_global_kind,
                         output=filename_region_kind)

    if region == 'GLOBAL':
        return filename_global_kind
    return filename_region_kind
=======
        if (isinstance(region, str) and
            region not in regionmask.defined_regions.srex.abbrevs):
            # if region is not a SREX region read coordinate file
            regionfile = '{}.txt'.format(os.path.join(REGION_DIR, region))
            if not os.path.isfile(regionfile):
                raise ValueError(f'{regionfile} is not a valid regionfile')
            mask = np.loadtxt(regionfile)
            if mask.shape != (4, 2):
                errmsg = ' '.join([
                    f'Wrong file content for regionfile {regionfile}! Should',
                    'contain four lines with corners like: lon, lat'])
                raise ValueError(errmsg)
            lonmin, latmin = mask.min(axis=0)
            lonmax, latmax = mask.max(axis=0)
            if lonmax > 180 or lonmin < -180 or latmax > 90 or latmin < -90:
                raise ValueError(f'Wrong lat/lon value in {regionfile}')
            da = da.salem.roi(corners=((lonmin, latmin), (lonmax, latmax)))
        else:
            if isinstance(region, str):
                region = [region]
            masks = []
            keys = regionmask.defined_regions.srex.map_keys(region)
            for key in keys:
                masks.append(
                    regionmask.defined_regions.srex.mask(da) == key)
            mask = sum(masks) == 1
            da = da.where(mask)

        # drop lats/lons with only nan (=region of interest (ROI))
        da = da.salem.subset(roi=~np.isnan(da.isel(time=0)), margin=1)

    if mask_ocean:
        sea_mask = regionmask.defined_regions.natural_earth.land_110.mask(da) == 0
        da = da.where(sea_mask)

    da = standardize_units(da, varn)
    attrs = da.attrs

    with warnings.catch_warnings():
        # grid cells outside the selected regions are filled with nan and will
        # prompt warning when .mean & .std are called.
        warnings.filterwarnings('ignore', message='Mean of empty slice')
        warnings.filterwarnings('ignore', message='Degrees of freedom <= 0 for slice')

        if time_aggregation == 'CLIM':
            da = da.groupby('time.year').mean('time')
            da = da.mean('year')
        elif time_aggregation == 'STD':
            da = xr.apply_ufunc(detrend, da,
                                input_core_dims=[['time']],
                                output_core_dims=[['time']],
                                keep_attrs=True)
            da = da.std('time')
        elif time_aggregation == 'TREND':
            da = xr.apply_ufunc(trend, da,
                                input_core_dims=[['time']],
                                output_core_dims=[[]],
                                keep_attrs=True)
            attrs['units'] = '{} year**-1'.format(attrs['units'])
        elif time_aggregation == 'CYC':
            da = da.groupby('time.month').mean('time')
        elif time_aggregation is None or time_aggregation == 'CORR':
            pass
        else:
            NotImplementedError(f'time_aggregation={time_aggregation}')

    ds = da.to_dataset(name=varn)
    ds[varn].attrs = attrs
    ds[varn].encoding = enc
    if outfile is not None:
        ds.to_netcdf(outfile)
    return ds


def calculate_diagnostic(infile, diagn, base_path, **kwargs):
    """
    Calculate basic or derived diagnostics depending on input.

    Parameters
    ----------
    infile : str
        Full path of the input file. Must contain exactly one non-dimension
        variable.
    diagn : str or dict
        * if str: diagn is assumed to also be a basic variable and will
          directly be used to call calculate_basic_diagnostic
        * if dict: diagn has to be exactly one key-value pair with the values
          representing basic variables and the key representing the name of
          the newly created diagnostic (e.g., {'tasclt': ['tas', clt']} will
          calculate the correlation between tas and clt.
    base_path : str
        The path in which to save the calculated diagnostic file.
    kwargs : dict
        Keyword arguments passed on to calculate_basic_diagnostic.

    Returns
    -------
    diagnostic : xarray.DataArray
    """
    def get_outfile(**kwargs):
        kwargs['infile'] = os.path.basename(kwargs['infile']).replace('.nc', '')
        if isinstance(kwargs['region'], list):
            kwargs['region'] = '-'.join(kwargs['region'])

        return os.path.join(base_path, '_'.join([
            '{infile}_{time_period[0]}-{time_period[1]}_{season}',
            '{time_aggregation}_{region}.nc']).format(**kwargs))

    @vectorize('(n),(n)->()')
    def _corr(arr1, arr2):
        return stats.pearsonr(arr1, arr2)[0]

    if isinstance(diagn, str):  # basic diagnostic
        outfile = get_outfile(infile=infile, **kwargs)
        return calculate_basic_diagnostic(infile, diagn, outfile, **kwargs)
    elif isinstance(diagn, dict):  # derived diagnostic
        diagn = dict(diagn)  # leave original alone (.pop!)
        assert len(diagn.keys()) == 1
        key = list(diagn.keys())[0]
        varns = diagn.pop(key)  # basic variables
        diagn = key  # derived diagnostic

        if diagn == 'rnet':
            tmpfile = os.path.join(
                base_path, os.path.basename(infile).replace(varns[0], diagn))
            calculate_net_radiation(infile, varns, tmpfile, diagn)
            outfile = get_outfile(infile=tmpfile, **kwargs)
            return calculate_basic_diagnostic(tmpfile, diagn, outfile, **kwargs)
        elif kwargs['time_aggregation'] == 'CORR':
            assert len(varns) == 2, 'can only correlate two variables'
            assert varns[0] != varns[1], 'can not correlate same variables'
            outfile1 = get_outfile(infile=infile, **kwargs)
            ds1 = calculate_basic_diagnostic(infile, varns[0], outfile1, **kwargs)

            # !! '.../...Datasets...'.replace('tas', 'pr') -> '.../...Daprets...' !!
            path, fn = os.path.split(infile)
            fn = fn.replace(f'{varns[0]}_', f'{varns[1]}_')
            path = path.replace(f'/{varns[0]}', f'/{varns[1]}')
            infile2 = os.path.join(path, fn)
            outfile2 = get_outfile(infile=infile2, **kwargs)
            ds2 = calculate_basic_diagnostic(infile2, varns[1], outfile2, **kwargs)
            da = xr.apply_ufunc(_corr, ds1[varns[0]], ds2[varns[1]],
                                input_core_dims=[['time'], ['time']],
                                vectorize=True)
            outfile3 = outfile1.replace(f'/{varns[0]}_', f'/{diagn}_')
            ds3 = da.to_dataset(name=diagn)
            ds3[diagn].attrs = {'units': '1'}
            ds3.to_netcdf(outfile3)
            return ds3
>>>>>>> 3dc1c4b0
<|MERGE_RESOLUTION|>--- conflicted
+++ resolved
@@ -2,11 +2,7 @@
 # -*- coding: utf-8 -*-
 
 """
-<<<<<<< HEAD
-Time-stamp: <2018-11-09 16:30:53 lukbrunn>
-=======
 Time-stamp: <2018-12-04 09:46:52 lukbrunn>
->>>>>>> 3dc1c4b0
 
 (c) 2018 under a MIT License (https://mit-license.org)
 
@@ -39,264 +35,11 @@
 unit_save = None
 
 
-<<<<<<< HEAD
-def calc_Rnet(infile, outname, variable, derived=True, workdir=None):
-    """
-    Procedure to calculate derived diagnostic net radiation.
-
-    Parameters:
-    - infile (string): Input filename incl. full path
-    - outname (string): Output filename incl. full path but without extension
-    - variable (string): one of the variables used in calculation present in infile
-    optional:
-    - derived (boolean): standard CMIP variable or derived from other variables?
-    - workdir (string): temporary directory where intermediate files are
-                        stored, default is in same location as script run
-    Returns:
-    - The name of the produced file (string)
-    """
-    if not derived:
-        logger.error('This function is for derived variables, ' +
-                     'something is wrong here.')
-        sys.exit
-    if not workdir:
-        workdir = 'tmp_work'
-    if (os.access(workdir, os.F_OK) == False):
-        os.makedirs(workdir)
-
-    variable1 = 'rlds'
-    variable2 = 'rlus'
-    variable3 = 'rsds'
-    variable4 = 'rsus'
-
-    # find files for other variables
-    infile1 = infile.replace(variable, variable1)
-    infile2 = infile.replace(variable, variable2)
-    infile3 = infile.replace(variable, variable3)
-    infile4 = infile.replace(variable, variable4)
-
-    outname_rnet = outname.replace(variable, 'rnet')
-    outfile = '%s.nc' %(outname_rnet)
-
-    lwnet = cdo.sub(input = '%s %s' %(infile, infile2))
-    swnet = cdo.sub(input = '%s %s' %(infile3, infile4))
-    rnetfile = cdo.add(input = '%s %s' %(lwnet, swnet))
-    cdo.chname('%s,rnet' %(variable), input = rnetfile,
-               output = outfile)
-    return outfile
-
-def calc_diag(infile,
-              outname,
-              diagnostic,
-              masko,
-              syear,
-              eyear,
-              season,
-              region,
-              kind=None,
-              overwrite=False,
-              variable=None,  # TODO: needed?
-              derived=False,  # TODO: needed?
-):
-    """
-    TODO: rewrite docstring!
-
-    Procedure that calculates diagnostics for weighting method
-
-    Parameters:
-    - infile (string): Input filename incl. full path
-    - outname (string): Output filename incl. full path but without extension
-    - diagnostic (string): the diagnostic to be calculated, can be the same as
-                           the variable name but some require extra steps
-    optional:
-    - variable (string): the variable to be processed, for derived diagnostics
-                         one of them to find the files
-    - derived (boolean): standard CMIP variable or derived from other variables?
-    - workdir (string): temporary directory where intermediate files are
-                        stored, default is in same location as script run
-    - masko (boolean): mask ocean or not?
-    - landseamask (string): if masko = True we need the path to a land sea mask
-    - syear (int): the start year if the original file is cut
-    - eyear (int): the end year if the original file is cut
-    - seasons (list of strings): a season JJA, MAM, DJF, SON or ANN for annual,
-                                 if not given all of them calculated
-    - kind (list of strings): what kind of diagnostic to be calculated,
-                              can be CLIM, STD, TREND, CORR, if not given CLIM,
-                              STD and TREND are calculated
-    - region (string): a region name if the region should be cut
-    - areadir (string): a path to the directory where the lat lon of the
-                        regions are stored
-    Returns:
-    str (filename of saved file)
-    """
-    filename_global = '{}_{}-{}_{}_GLOBAL.nc'.format(outname, syear, eyear, season)  # TODO: needed?
-    filename_global_kind = '{}_{}-{}_{}_{}_GLOBAL.nc'.format(outname, syear, eyear, season, kind)
-    filename_region = '{}_{}-{}_{}_{}.nc'.format(outname, syear, eyear, season, region)
-    filename_region_kind = '{}_{}-{}_{}_{}_{}.nc'.format(outname, syear, eyear, season, kind, region)
-
-    if not overwrite and (os.path.isfile(filename_global) and
-                          os.path.isfile(filename_global_kind) and
-                          os.path.isfile(filename_region) and
-                          os.path.isfile(filename_region_kind)):
-        logger.debug('Diagnostic already exists & overwrite=False, skipping.')
-        if region == 'GLOBAL':
-            if kind is None:
-                return filename_global
-            return filename_global_kind
-        else:
-            if kind is None:
-                return filename_region
-            return filename_region_kind
-
-    # NOTE: I'm still not sure about the difference between diagnostic and variable
-    if variable is None:
-        variable = diagnostic
-
-    if derived:
-        if diagnostic == 'rnet':
-            derived_file = calc_Rnet(infile, outname, variable, derived=True)
-            outname = outname.replace(variable, 'rnet')
-            variable = 'rnet'
-            logger.debug(outname)
-        else:
-            raise NotImplementedError('Only Rnet implemented so far')
-        infile = derived_file
-
-    # read infile and get units of variable
-    fh = nc.Dataset(infile, mode = 'r')
-    unit = fh.variables[variable].units
-    fh.close()
-
-    with TemporaryDirectory(dir='/net/h2o/climphys/tmp') as tmpdir:
-        # ----------------------
-        # NOTE: cdo operations require different input/output files.
-        # - the first operation takes the original input an creates 'tmpfile'
-        # - all subsequent operations (except the last) take either 'tmpfile'
-        #   and create 'tmpfile2' or vice versa
-        # - the last operation takes the active tmpfile and creates the output
-        # ----------------------
-        tmpfile = os.path.join(tmpdir, 'temp.nc')
-        tmpfile2 = os.path.join(tmpdir, 'temp2.nc')
-
-        # (1) cut temporal and spatial domains first for performance reasons
-        # move the anti-meridian to the Pacific
-        cdo.sellonlatbox(-180, 180, -90, 90, input=infile, output=tmpfile)
-        cdo.seldate('{}-01-01,{}-12-31'.format(syear, eyear),
-                    input=tmpfile, output=tmpfile2)
-        if season != 'ANN':
-            cdo.selseas(season, input=tmpfile2, output=tmpfile)
-        else:
-            os.rename(tmpfile2, tmpfile)
-
-        # (1b) need to remap ERA-Interim to the model grid
-        if 'ERA-Interim' in infile:
-            cdo.remapbic(os.path.join(REGION_DIR, MASK),
-                         options='-b F64',
-                         input=tmpfile,
-                         output=tmpfile2)
-            os.rename(tmpfile2, tmpfile)
-
-        # (2) mask ocean if necessary
-        if masko:
-            filename_mask = os.path.join(REGION_DIR, MASK)
-            cdo.setmissval(0,
-                           input="-mul -eqc,1 %s %s" %(filename_mask, tmpfile),
-                           output=tmpfile2)
-            cdo.setmissval(1e20, input=tmpfile2, output=tmpfile)
-
-        # (3) change some units if necessary
-        if variable == 'pr' and  unit == 'kg m-2 s-1':
-            newunit = "mm/day"
-            cdo.mulc(24*60*60, input=tmpfile, output=tmpfile2)
-            cdo.chunit('"kg m-2 s-1",%s' %(newunit),
-                       input=tmpfile2,
-                       output=tmpfile)
-        elif variable == 'huss':
-            newunit = "g/kg"
-            cdo.mulc(1000, options='-b 64', input=tmpfile, output=tmpfile2)
-            if unit == 'kg/kg':
-                cdo.chunit('"kg/kg",%s' %(newunit), input=tmpfile2, output=tmpfile)
-            elif unit == 'kg kg-1':
-                cdo.chunit('"kg kg-1",%s' %(newunit), input=tmpfile2, output=tmpfile)
-            elif unit == '1':
-                cdo.chunit('"1",%s' %(newunit), input=tmpfile2, output=tmpfile)
-            else:
-                raise ValueError('Unit {} for variable {} not covered!'.format(unit, variable))
-        elif variable in ['tas', 'tasmax', 'tasmin', 'tos']:
-            if unit == 'K':
-                newunit = "degC"
-                cdo.subc(273.15, options='-b F64', input=tmpfile, output=tmpfile2)
-                cdo.chunit('"K",%s' %(newunit), input=tmpfile2, output=tmpfile)
-            elif unit.lower() in ['degc', 'deg_c', 'celsius', 'degreec',
-                                  'degree_c', 'degree_celsius']:
-                # https://ferret.pmel.noaa.gov/Ferret/documentation/udunits.dat
-                pass
-            else:
-                raise ValueError('No valid unit found for temperature')
-
-        if variable == 'tos':
-            cdo.setvrange('0,40', input=tmpfile, output=tmpfile2)
-            os.rename(tmpfile2, tmpfile)
-
-        # -- done with first part, save global time series & delete tmpfiles --
-        cdo.copy(input=tmpfile, output=filename_global)
-        os.remove(tmpfile)
-        if os.path.isfile(tmpfile2):
-            os.remove(tmpfile2)
-
-        # NOTE: is this an inconsistency?
-        # - Climatology is aggregated as time mean of annual mean (in the case of 'ANN')
-        # - Standard deviation is aggregated directly from the data
-        # -> STD is NOT the standard deviation from CLIM!
-        if kind == 'CLIM' and season == 'ANN':
-            cdo.yearmean(input=filename_global, output=tmpfile)
-            cdo.timmean(input=tmpfile, output=filename_global_kind)  # save output
-        elif kind == 'CLIM':
-            cdo.seasmean(input=filename_global, output=tmpfile)
-            cdo.yseasmean(input=tmpfile, output=filename_global_kind)  # save output
-        elif kind == 'STD':
-            cdo.detrend(input=filename_global, output=tmpfile)
-            cdo.timstd(input=tmpfile, output=filename_global_kind) # save output
-        elif kind == 'TREND':
-            cdo.regres(input=filename_global, output=filename_global_kind) # save output
-        elif kind == 'CYC':
-            cdo.ymonmean(input=filename_global, output=filename_global_kind)
-
-        if region != 'GLOBAL':
-            mask = np.loadtxt('{}.txt'.format(os.path.join(REGION_DIR, region)))
-            lonmax = np.max(mask[:, 0])
-            lonmin = np.min(mask[:, 0])
-            latmax = np.max(mask[:, 1])
-            latmin = np.min(mask[:, 1])
-
-            cdo.sellonlatbox(lonmin,lonmax,latmin,latmax,
-                             input=filename_global,
-                             output=filename_region)
-            cdo.sellonlatbox(lonmin,lonmax,latmin,latmax,
-                             input=filename_global_kind,
-                             output=filename_region_kind)
-
-    if region == 'GLOBAL':
-        if kind is None:
-            return filename_global
-        return filename_global_kind
-    else:
-        if kind is None:
-            return filename_region
-        return filename_region_kind
-
-def get_mask(da, region, masko):
-    region_mask = False
-    ocean_mask = False
-
-    print('here')
-=======
 @vectorize('(n)->(n)')
 def detrend(data):
     if np.any(np.isnan(data)):
         return data * np.nan
     return signal.detrend(data)
->>>>>>> 3dc1c4b0
 
 
 @vectorize('(n)->()')
@@ -444,21 +187,6 @@
         raise NotImplementedError('season={}'.format(season))
 
     if region != 'GLOBAL':
-<<<<<<< HEAD
-        mask = np.loadtxt('{}.txt'.format(os.path.join(REGION_DIR, region)))
-        lonmax = np.max(mask[:, 0])
-        lonmin = np.min(mask[:, 0])
-        latmax = np.max(mask[:, 1])
-        latmin = np.min(mask[:, 1])
-
-        cdo.sellonlatbox(lonmin,lonmax,latmin,latmax,
-                         input=filename_global_kind,
-                         output=filename_region_kind)
-
-    if region == 'GLOBAL':
-        return filename_global_kind
-    return filename_region_kind
-=======
         if (isinstance(region, str) and
             region not in regionmask.defined_regions.srex.abbrevs):
             # if region is not a SREX region read coordinate file
@@ -607,5 +335,4 @@
             ds3 = da.to_dataset(name=diagn)
             ds3[diagn].attrs = {'units': '1'}
             ds3.to_netcdf(outfile3)
-            return ds3
->>>>>>> 3dc1c4b0
+            return ds3